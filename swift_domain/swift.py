# -*- coding: utf-8 -*-
"""
    sphinx.domains.swift
    ~~~~~~~~~~~~~~~~~~~

    The Swift domain.

    :copyright: Copyright 2016 by Johannes Schriewer
    :license: BSD, see LICENSE for details.
"""

import re

from docutils import nodes
from docutils.parsers.rst import directives

from sphinx import addnodes
from sphinx.roles import XRefRole
from sphinx.locale import l_
from sphinx.domains import Domain, ObjType, Index
from sphinx.directives import ObjectDescription
from sphinx.util.nodes import make_refnode
from sphinx.util.docfields import Field, GroupedField, TypedField
from .std import SwiftStandardDomain

def _iteritems(d):
    for k in d:
        yield k, d[k]


class SwiftObjectDescription(ObjectDescription):
    option_spec = {
        'noindex': directives.flag,
    }

    def add_target_and_index(self, name_cls_add, sig, signode):
        fullname, signature, add_to_index = name_cls_add
        if 'noindex' in self.options or not add_to_index:
            return

        # for char in '<>()[]:, ?!':
        #     signature = signature.replace(char, "-")

        # note target
        if fullname not in self.state.document.ids:
            signode['ids'].append(signature)
            self.state.document.note_explicit_target(signode)
            self.env.domaindata['swift']['objects'][fullname] = (self.env.docname, self.objtype, signature)
        else:
            objects = self.env.domaindata['swift']['objects']
            self.env.warn(
                self.env.docname,
                'duplicate object description of %s, ' % fullname +
                'other instance in ' +
                self.env.doc2path(objects[fullname][0]),
                self.lineno)


class SwiftClass(SwiftObjectDescription):

    def handle_signature(self, sig, signode):
        container_class_name = self.env.temp_data.get('swift:class')

        # split on : -> first part is class name, second part is superclass list
        parts = [x.strip() for x in sig.split(':', maxsplit=1)]

        # if the class name contains a < then there is a generic type attachment
        if '<' in parts[0]:
            class_name, generic_type = parts[0].split('<')
            generic_type = generic_type[:-1]
        else:
            class_name = parts[0]
            generic_type = None

        # did we catch a 'where' ?
        type_constraint = None
        class_parts = None
        if ' ' in class_name:
            class_parts = class_name.split(' ')
        elif '\t' in class_name:
            class_parts = class_name.split('\t')
        if class_parts:
            # if a part starts with `where` then we have a type constraint
            for index, p in enumerate(class_parts):
                if p == 'where':
                    type_constraint = " ".join(class_parts[index:]) + ": " + parts.pop()
                    class_name = " ".join(class_parts[:index])
                    break

        if class_name.count('.'):
            class_name = class_name.split('.')[-1]

        # if we have more than one part this class has super classes / protocols
        super_classes = None
        if len(parts) > 1:
            super_classes = [x.strip() for x in parts[1].split(',')]

            # if a part starts with `where` then we have a type constraint
            for index, sup in enumerate(super_classes):
                if sup == 'where':
                    type_constraint = " ".join(super_classes[index:])
                    super_classes = super_classes[:index]
                    break

        # Add class name
        signode += addnodes.desc_addname(self.objtype, self.objtype + ' ')
        signode += addnodes.desc_name(class_name, class_name)

        # if we had super classes add annotation
        if super_classes:
            children = []
            for c in super_classes:
                prefix = ', ' if c != super_classes[0] else ''
                # ref = addnodes.pending_xref(c, reftype='protocol', refdomain='swift', reftarget=c, refwarn=True)
                ref = nodes.Text(prefix + c)
                children.append(ref)
            signode += addnodes.desc_type('', ' : ', *children)

        # add type constraint
        if type_constraint:
            signode += addnodes.desc_type(type_constraint, ' ' + type_constraint)

        add_to_index = True
        if self.objtype == 'extension' and not super_classes:
            add_to_index = False

        if container_class_name:
            class_name = container_class_name + '.' + class_name
        return self.objtype + ' ' + class_name, self.objtype + ' ' + class_name, add_to_index

    def before_content(self):
        if self.names:
            parts = self.names[0][1].split(" ")
            if len(parts) > 1:
                self.env.temp_data['swift:class'] = " ".join(parts[1:])
            else:
                env.temp_data['swift:class'] = self.names[0][1]
            self.env.temp_data['swift:class_type'] = self.objtype
            self.clsname_set = True

    def after_content(self):
        if self.clsname_set:
            self.env.temp_data['swift:class'] = None
            self.env.temp_data['swift:class_type'] = None


class SwiftClassmember(SwiftObjectDescription):

    doc_field_types = [
        TypedField('parameter', label=l_('Parameters'),
                   names=('param', 'parameter', 'arg', 'argument'),
                   typerolename='obj', typenames=('paramtype', 'type')),
        GroupedField('errors', label=l_('Throws'), rolename='obj',
                     names=('raises', 'raise', 'exception', 'except', 'throw', 'throws'),
                     can_collapse=True),
        Field('returnvalue', label=l_('Returns'), has_arg=False,
              names=('returns', 'return')),
    ]

    def _parse_parameter_list(self, parameter_list):
        parameters = []
        parens = {'[]': 0, '()': 0, '<>': 0}
        last_split = 0
        for i, c in enumerate(parameter_list):
            for key, value in parens.items():
                if c == key[0]:
                    value += 1
                    parens[key] = value
                if c == key[1]:
                    value -= 1
                    parens[key] = value

            skip_comma = False
            for key, value in parens.items():
                if value != 0:
                    skip_comma = True

            if c == ',' and not skip_comma:
                parameters.append(parameter_list[last_split:i].strip())
                last_split = i + 1
        parameters.append(parameter_list[last_split:].strip())

        result = []
        for parameter in parameters:
            name, rest = [x.strip() for x in parameter.split(':', maxsplit=1)]
            name_parts = name.split(' ', maxsplit=1)
            if len(name_parts) > 1:
                name = name_parts[0]
                variable_name = name_parts[1]
            else:
                name = name_parts[0]
                variable_name = name_parts[0]
            equals = rest.rfind('=')
            if equals >= 0:
                default_value = rest[equals + 1:].strip()
                param_type = rest[:equals].strip()
            else:
                default_value = None
                param_type = rest
            result.append({
                "name": name,
                "variable_name": variable_name,
                "type": param_type,
                "default": default_value
            })
        return result

    def handle_signature(self, sig, signode):
        container_class_name = self.env.temp_data.get('swift:class')
        container_class_type = self.env.temp_data.get('swift:class_type')

        # split into method name and rest
        first_anglebracket = sig.find('<')
        first_paren = sig.find('(')
        if first_anglebracket >= 0 and first_paren > first_anglebracket:
            split_point = sig.find('>')+1
        else:
            split_point = first_paren

        # calculate generics
        if first_anglebracket >= 0:
            sp = sig[first_anglebracket:]
            np = sp.find('>')
            generics = sp[:np+1]
        else:
            generics = None

        method_name = sig[0:split_point]

        # find method specialization
        angle_bracket = method_name.find('<')
        if angle_bracket >= 0:
            method_name = method_name[:angle_bracket]

        rest = sig[split_point:]

        # split parameter list
        parameter_list = None
        depth = 0
        for i, c in enumerate(rest):
            if c == '(':
                depth += 1
            elif c == ')':
                depth -= 1
            if depth == 0:
                parameter_list = rest[1:i]
                rest = rest[i + 1:]
                break

        if len(parameter_list) > 0:
            parameters = self._parse_parameter_list(parameter_list)
        else:
            parameters = []

        # check if it throws
        throws = rest.find('throws') >= 0

        # check for return type
        return_type = None
        arrow = rest.find('->')
        if arrow >= 0:
            return_type = rest[arrow + 2:].strip()

        # build signature and add nodes
        signature = ''
        if self.objtype == 'static_method':
            signode += addnodes.desc_addname("static", "static func ")
        elif self.objtype == 'class_method':
            signode += addnodes.desc_addname("class", "class func ")
        elif self.objtype != 'init':
            signode += addnodes.desc_addname("func", "func ")

        if self.objtype == 'init':
            signode += addnodes.desc_name('init', 'init')
            signature += 'init('
            for p in parameters:
                signature += p['name'] + ':'
            signature += ')'
        else:
            signode += addnodes.desc_name(method_name, method_name)
            signature += method_name
            signature += '('
            for p in parameters:
                signature += p['name'] + ':'
            signature += ')'

        if generics:
            signode += addnodes.desc_addname(generics,generics)

        params = []
        sig = ''
        for p in parameters:
            param = p['name'] + ': ' + p['type']
            sig += p['name'] + ':'
            if p['default']:
                param += ' = ' + p['default']
            params.append(addnodes.desc_parameter(param, param))

        signode += addnodes.desc_parameterlist(sig, "", *params)

        title = signature
        if throws:
            signode += addnodes.desc_annotation("throws", "throws")
            # signature += "throws"

        if return_type:
            signode += addnodes.desc_returns(return_type, return_type)
            #signature += "-" + return_type

        #if container_class_type == 'protocol':
        #    signature += "-protocol"

        #if self.objtype == 'static_method':
        #    signature += '-static'
        #elif self.objtype == 'class_method':
        #    signature += '-class'

        if container_class_name:
            return (container_class_name + '.' + title), (container_class_name + '.' + signature), True
        return title, signature, True


class SwiftEnumCase(SwiftObjectDescription):

    def handle_signature(self, sig, signode):
        container_class_name = self.env.temp_data.get('swift:class')
        enum_case = None
        assoc_value = None
        raw_value = None

        # split on ( -> first part is case name
        parts = [x.strip() for x in sig.split('(', maxsplit=1)]
        enum_case = parts[0].strip()
        if len(parts) > 1:
            parts = parts[1].rsplit('=', maxsplit=1)
            assoc_value = parts[0].strip()
            if len(parts) > 1:
                raw_value = parts[1].strip()
            if assoc_value == "":
                assoc_value = None
            else:
                assoc_value = "(" + assoc_value
        else:
            parts = [x.strip() for x in sig.split('=', maxsplit=1)]
            enum_case = parts[0].strip()
            if len(parts) > 1:
                raw_value = parts[1].strip()

        # Add class name
        signode += addnodes.desc_name(enum_case, enum_case)
        if assoc_value:
            signode += addnodes.desc_type(assoc_value, assoc_value)
        if raw_value:
            signode += addnodes.desc_addname(raw_value, " = " + raw_value)

        if container_class_name:
            enum_case = container_class_name + '.' + enum_case
        return enum_case, enum_case, True


var_sig = re.compile(r'^\s*(?P<name>[a-zA-Z_][a-zA-Z0-9_]*\b)(\s*:\s*(?P<type>[a-zA-Z_[(][a-zA-Z0-9_<>[\]()?!:, \t-\.]*))?(\s*=\s*(?P<value>[^{]*))?')


class SwiftClassIvar(SwiftObjectDescription):

    doc_field_types = [
        Field('defaultvalue', label=l_('Default'), has_arg=False,
              names=('defaults', 'default')),
    ]

    def handle_signature(self, sig, signode):
        container_class_name = self.env.temp_data.get('swift:class')

        match = var_sig.match(sig)
        if not match:
            self.env.warn(
                self.env.docname,
                'invalid variable/constant documentation string "%s", ' % sig,
                self.lineno)
            return

        match = match.groupdict()

        if self.objtype == 'static_var':
            signode += addnodes.desc_addname("static var", "static var ")
        elif self.objtype == 'static_let':
            signode += addnodes.desc_addname("static let", "static let ")
        elif self.objtype == 'var':
            signode += addnodes.desc_addname("var", "var ")
        elif self.objtype == 'let':
            signode += addnodes.desc_addname("let", "let ")

        name = match['name'].strip()
        signature = name
        signode += addnodes.desc_name(name, name)
        if match['type']:
            typ = match['type'].strip()
            #signature += '-' + typ
            signode += addnodes.desc_type(typ, " : " + typ)
        if match['value'] and len(match['value']) > 0:
            value = match['value'].strip()
            signode += addnodes.desc_addname(value, " = " + value)
        elif match['value']:
            signode += addnodes.desc_addname('{ ... }', ' = { ... }')

        #signature += "-" + self.objtype

        if container_class_name:
            name = container_class_name + '.' + name
            signature = container_class_name + '.' + signature

        return name, signature, True


class SwiftXRefRole(XRefRole):

    def __init__(self,tipe):
        super().__init__()
        self.tipe = tipe

    def process_link(self, env, refnode, has_explicit_title, title, target):
        return title, self.tipe+" "+target


type_order = ['class', 'struct', 'enum', 'protocol', 'extension']

class SwiftModuleIndex(Index):
    """
    Index subclass to provide the Swift module index.
    """

    name = 'modindex'
    localname = l_('Swift Module Index')
    shortname = l_('Index')

    @staticmethod
    def indexsorter(a):
        global type_order
        for i, t in enumerate(type_order):
            if a[0].startswith(t):
                return '{:04d}{}'.format(i, a[0])
        return a[0]

    @staticmethod
    def sigsorter(a):
        global type_order

        start = 0
        for t in type_order:
            if a[3].startswith(t):
                start = len(t) + 1
                break
        return a[3][start]

    def generate(self, docnames=None):
        global type_order
        content = []
        collapse = 0

        entries = []
        for refname, (docname, typ, signature) in _iteritems(self.domain.data['objects']):
            info = typ.replace("_", " ")
            entries.append((
                refname,
                0,
                docname,
                signature,
                info,
                '',
                ''
            ))

        entries = sorted(entries, key=self.sigsorter)
        current_list = []
        current_key = None
        for entry in entries:
            start = 0
            for t in type_order:
                if entry[3].startswith(t):
                    start = len(t) + 1
                    break

            if entry[3][start].upper() != current_key:
                if len(current_list) > 0:
                    content.append((current_key, current_list))
                current_key = entry[3][start].upper()
                current_list = []
            current_list.append(entry)
        content.append((current_key, current_list))

        result = []
        for key, entries in content:
            e = sorted(entries, key=self.indexsorter)
            result.append((key, e))

        return result, collapse


class SwiftDomain(Domain):
    """Swift language domain."""
    name = 'swift'
    label = 'Swift'
    object_types = {
        'function':        ObjType(l_('function'),            'function',     'obj'),
        'method':          ObjType(l_('method'),              'method',       'obj'),
        'class_method':    ObjType(l_('class method'),        'class_method', 'obj'),
        'static_method':   ObjType(l_('static method'),       'static_method','obj'),
        'class':           ObjType(l_('class'),               'class',        'obj'),
        'enum':            ObjType(l_('enum'),                'enum',         'obj'),
        'enum_case':       ObjType(l_('enum case'),           'enum_case',    'obj'),
        'struct':          ObjType(l_('struct'),              'struct',       'obj'),
        'init':            ObjType(l_('initializer'),         'init',         'obj'),
        'protocol':        ObjType(l_('protocol'),            'protocol',     'obj'),
        'extension':       ObjType(l_('extension'),           'extension',    'obj'),
        'default_impl':    ObjType(l_('extension'),           'default_impl', 'obj'),
        'let':             ObjType(l_('constant'),            'let',          'obj'),
        'var':             ObjType(l_('variable'),            'var',          'obj'),
        'static_let':      ObjType(l_('static/class constant'),     'static_let',   'obj'),
        'static_var':      ObjType(l_('static/class variable'),     'static_var',   'obj'),
    }

    directives = {
        'function':        SwiftClassmember,
        'method':          SwiftClassmember,
        'class_method':    SwiftClassmember,
        'static_method':   SwiftClassmember,
        'class':           SwiftClass,
        'enum':            SwiftClass,
        'enum_case':       SwiftEnumCase,
        'struct':          SwiftClass,
        'init':            SwiftClassmember,
        'protocol':        SwiftClass,
        'extension':       SwiftClass,
        'default_impl':    SwiftClass,
        'let':             SwiftClassIvar,
        'var':             SwiftClassIvar,
        'static_let':      SwiftClassIvar,
        'static_var':      SwiftClassIvar,
    }

    roles = {
        'function':      SwiftXRefRole("function"),
        'method':        SwiftXRefRole("method"),
        'class':         SwiftXRefRole("class"),
        'enum':          SwiftXRefRole("enum"),
        'enum_case':     SwiftXRefRole("enum_case"),
        'struct':        SwiftXRefRole("struct"),
        'init':          SwiftXRefRole("init"),
        'static_method': SwiftXRefRole("static_method"),
        'class_method':  SwiftXRefRole("class_method"),
        'protocol':      SwiftXRefRole("protocol"),
        'extension':     SwiftXRefRole("extension"),
        'default_impl':  SwiftXRefRole("default_impl"),
        'let':           SwiftXRefRole("let"),
        'var':           SwiftXRefRole("var"),
        'static_let':    SwiftXRefRole("static_let"),
        'static_var':    SwiftXRefRole("static_var")
    }
    initial_data = {
        'objects': {},  # fullname -> docname, objtype
    }
    indices = [
        SwiftModuleIndex,
    ]

    def clear_doc(self, docname):
        for fullname, (fn, _, _) in list(self.data['objects'].items()):
            if fn == docname:
                del self.data['objects'][fullname]

    def resolve_xref(self, env, fromdocname, builder,
                     typ, target, node, contnode):
        for refname, (docname, type, signature) in _iteritems(self.data['objects']):
            if refname == target:
                node = make_refnode(builder, fromdocname, docname, signature, contnode, target)
                return node
        return None

    def get_objects(self):
        for refname, (docname, type, signature) in _iteritems(self.data['objects']):
            yield (refname, refname, type, docname, refname, 1)

def make_index(app,*args):
    from .autodoc import build_index
    build_index(app)

def setup(app):
<<<<<<< HEAD
    from .autodoc import SwiftAutoDocumenter, ProtocolAutoDocumenter, ExtensionAutoDocumenter
=======
    from .autodoc import SwiftAutoDocumenter, ProtocolAutoDocumenter, ExtensionAutoDocumenter, EnumAutoDocumenter
>>>>>>> 7a9ce0f4
    app.connect('builder-inited', make_index)

    app.override_domain(SwiftStandardDomain)
    app.add_autodocumenter(SwiftAutoDocumenter)
    app.add_autodocumenter(ProtocolAutoDocumenter)
    app.add_autodocumenter(ExtensionAutoDocumenter)
<<<<<<< HEAD
=======
    app.add_autodocumenter(EnumAutoDocumenter)

>>>>>>> 7a9ce0f4

    app.add_domain(SwiftDomain)
    app.add_config_value('swift_search_path', ['../src'], 'env')
    app.add_config_value('autodoc_default_flags', [], True)<|MERGE_RESOLUTION|>--- conflicted
+++ resolved
@@ -585,22 +585,15 @@
     build_index(app)
 
 def setup(app):
-<<<<<<< HEAD
-    from .autodoc import SwiftAutoDocumenter, ProtocolAutoDocumenter, ExtensionAutoDocumenter
-=======
     from .autodoc import SwiftAutoDocumenter, ProtocolAutoDocumenter, ExtensionAutoDocumenter, EnumAutoDocumenter
->>>>>>> 7a9ce0f4
     app.connect('builder-inited', make_index)
 
     app.override_domain(SwiftStandardDomain)
     app.add_autodocumenter(SwiftAutoDocumenter)
     app.add_autodocumenter(ProtocolAutoDocumenter)
     app.add_autodocumenter(ExtensionAutoDocumenter)
-<<<<<<< HEAD
-=======
     app.add_autodocumenter(EnumAutoDocumenter)
 
->>>>>>> 7a9ce0f4
 
     app.add_domain(SwiftDomain)
     app.add_config_value('swift_search_path', ['../src'], 'env')
